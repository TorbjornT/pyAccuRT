--- conflicted
+++ resolved
@@ -36,11 +36,7 @@
      '''
 
     def __init__(self,expname,basefolder='./',mode='diffuse',
-<<<<<<< HEAD
-                 runvarfile=None,scalar=False):
-=======
                  runvarfile=None, scalar=False,read_iops=False):
->>>>>>> 67d6c262
         '''
         expname: name of main config file.
         basefolder: where main config file is.
@@ -50,7 +46,7 @@
         outputfolder =  expname + 'Output/'
 
 
-<<<<<<< HEAD
+
         up_diffuse = 'cosine_irradiance_upward.txt'
         down_diffuse = 'cosine_irradiance_downward.txt'
 
@@ -62,18 +58,6 @@
         
         updir = basefolder + outputfolder + up_diffuse
         downdir = basefolder + outputfolder + down_diffuse
-=======
-        if scalar:
-            supfile = 'scalar_irradiance_upward.txt'
-            sdownfile = 'scalar_irradiance_downward.txt'
-
-            *_, self.scalar_down = self.readirradiance(basefolder + outputfolder + sdownfile)
-            *_, self.scalar_up = self.readirradiance(basefolder + outputfolder + supfile)
-
-
-        up = basefolder + outputfolder + upfile
-        down = basefolder + outputfolder + downfile
->>>>>>> 67d6c262
         
         self.nruns, self.nstreams, self.ndepths, self.nwavelengths, \
             self.depths, self.wavelengths, self.updiffuse = \
