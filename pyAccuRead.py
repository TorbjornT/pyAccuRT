--- conflicted
+++ resolved
@@ -36,11 +36,8 @@
      '''
 
     def __init__(self,expname,basefolder='./',mode='diffuse',
-<<<<<<< HEAD
-                 runvarfile=None, scalar=False):
-=======
                  runvarfile=None, scalar=False,read_iops=False):
->>>>>>> 67d6c262
+
         '''
         expname: name of main config file.
         basefolder: where main config file is.
